--- conflicted
+++ resolved
@@ -142,11 +142,9 @@
 
             // Apply the sprite for the UI
             stats.transform.Find("Item Sprite").gameObject.GetComponent<SpriteRenderer>().sprite = item.GetResolvedUIDef(this)!.GetSprite();
-<<<<<<< HEAD
-            Sprite? costSprite = costDisplayer.CustomCostSprite?.Value;
-=======
-            Sprite? costSprite = Location.costDisplayer?.CustomCostSprite?.GetValue();
->>>>>>> cc0c4384
+
+            Sprite? costSprite = costDisplayer.CustomCostSprite?.GetValue();
+
             if (costSprite != null)
             {
                 stats.transform.Find("Geo Sprite").gameObject.GetComponent<SpriteRenderer>().sprite = costSprite;
